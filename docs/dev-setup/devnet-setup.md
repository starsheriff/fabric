## Setting Up a Network For Development

This document covers setting up a network on your local machine for development using Docker containers.

All commands should be run from within the Vagrant environment described in [Setting Up Development Environment](devenv.md).
See [Logging Control](logging-control.md) for information on controlling
logging output from the `peer` and chaincodes.


**Note:** When running with security enabled, follow the security setup instructions described in [Chaincode Development](../API/SandboxSetup.md#security-setup-optional) to set up the CA server and log in registered users before sending chaincode transactions.

### Setting up Docker image
<<<<<<< HEAD
To create a Docker image for the fabric, named `openchain`,
first clean out any active `openchain` containers (peer and chaincode) using `docker ps -a` and `docker rm` commands. Second, remove any old `openchain` images with `docker images` and `docker rmi` commands.
=======
To create a Docker image for the `hyperledger/fabric`,
first clean out any active containers (peer and chaincode) using `docker ps -a` and `docker rm` commands. Second, remove any old images with `docker images` and `docker rmi` commands.
>>>>>>> ecae494c

Now we are ready to build a new docker image:

```
    cd $GOPATH/src/github.com/hyperledger/fabric/core/container
    go test -run BuildImage_Peer
```

Check the available images again with `docker images`, and you should see `hyperledger-peer` image.

### Starting up validating peers
From the Vagrant environment, find out which IP address your docker0 interface is on with `ip add` command. For example,

```
vagrant@vagrant-ubuntu-trusty-64:/opt/gopath/src/github.com/hyperledger/fabric$ ip add

<<< detail removed >>>

3: docker0: <NO-CARRIER,BROADCAST,MULTICAST,UP> mtu 1500 qdisc noqueue state DOWN group default
    link/ether 02:42:ad:be:70:cb brd ff:ff:ff:ff:ff:ff
    inet 172.17.0.1/16 scope global docker0
       valid_lft forever preferred_lft forever
    inet6 fe80::42:adff:febe:70cb/64 scope link
       valid_lft forever preferred_lft forever
```

Your output might contain something like `inet 172.17.0.1/16 scope global docker0`. That means docker0 interface is on IP address 172.17.0.1. Use that IP address for the `CORE_VM_ENDPOINT` option. For more information on the environment variables, see `core.yaml` configuration file in the `fabric` repository.

The ID value of `CORE_PEER_ID` must be lowercase since we use the ID as part of chaincode containers we build, and docker does not accept uppercase. The ID must also be unique for each validating peer.

By default, we are using a consensus plugin called `NOOPS`, which doesn't really do consensus. If you want to use some other consensus plugin, see Using Consensus Plugin section at the end of the document.

#### Start up the first validating peer:

```
docker run --rm -it -e CORE_VM_ENDPOINT=http://172.17.0.1:4243 -e CORE_PEER_ID=vp0 -e CORE_PEER_ADDRESSAUTODETECT=true hyperledger-peer peer peer
```

####Start up the second validating peer:
We need to get the IP address of the first validating peer, which will act as the root node that the new peer will connect to. The address is printed out on the terminal window of the first peer (eg 172.17.0.2). We'll use "vp2" as the ID for the second validating peer.

```
docker run --rm -it -e CORE_VM_ENDPOINT=http://172.17.0.1:4243 -e CORE_PEER_ID=vp1 -e CORE_PEER_ADDRESSAUTODETECT=true -e CORE_PEER_DISCOVERY_ROOTNODE=172.17.0.2:30303 hyperledger-peer peer peer
```

You can start up a few more validating peers in the similar manner as you wish. Remember to change the ID.

### Deploy, Invoke, and Query a Chaincode
**Note:** When security is enabled, modify the CLI commands to deploy, invoke, or query a chaincode to pass the username of a logged in user. To log in a registered user through the CLI or the REST API, follow the security setup instructions described [here](../API/SandboxSetup.md#note-on-security-functionality). On the CLI the username is passed with the -u parameter.

We deploy chaincode to the network with CLI. We can use the sample chaincode to test the network. You may find the chaincode here  $GOPATH/src/github.com/hyperledger/fabric/examples/chaincode/go/chaincode_example02

Now deploy the chaincode to the network. We can deploy to any validating peer by specifying CORE_PEER_ADDRESS:

```
cd $GOPATH/src/github.com/hyperledger/fabric
CORE_PEER_ADDRESS=172.17.0.2:30303 ./peer chaincode deploy -p github.com/hyperledger/fabric/examples/chaincode/go/chaincode_example02 -c '{"Function":"init", "Args": ["a","100", "b", "200"]}'
```

With security enabled, modify the command as follows:

```
CORE_PEER_ADDRESS=172.17.0.2:30303 ./peer chaincode deploy -u jim -p github.com/hyperledger/fabric/examples/chaincode/go/chaincode_example02 -c '{"Function":"init", "Args": ["a","100", "b", "200"]}'
```

You can watch for the message "Received build request for chaincode spec" on the output screen of all validating peers.

On successful completion, the above command will print the "name" assigned to the deployed chaincode. This "name" is used as the value of the "-n" parameter in invoke and query commands described below. For example the value of "name" could be

    bb540edfc1ee2ac0f5e2ec6000677f4cd1c6728046d5e32dede7fea11a42f86a6943b76a8f9154f4792032551ed320871ff7b7076047e4184292e01e3421889c

In a script the name can be captured for subsequent use. For example, run

    NAME=`CORE_PEER_ADDRESS=172.17.0.2:30303 ./peer chaincode deploy ...`

and then replace `<name_value_returned_from_deploy_command>` in the examples below with `$NAME`.

We can run an invoke transaction to move 10 units from 'a' to 'b':

```
CORE_PEER_ADDRESS=172.17.0.2:30303 ./peer chaincode invoke -n <name_value_returned_from_deploy_command> -c '{"Function": "invoke", "Args": ["a", "b", "10"]}'
```

With security enabled, modify the command as follows:

```
CORE_PEER_ADDRESS=172.17.0.2:30303 ./peer chaincode invoke -u jim -n <name_value_returned_from_deploy_command> -c '{"Function": "invoke", "Args": ["a", "b", "10"]}'
```

We can also run a query to see the current value 'a' has:

```
CORE_PEER_ADDRESS=172.17.0.2:30303 ./peer chaincode query -l golang -n <name_value_returned_from_deploy_command> -c '{"Function": "query", "Args": ["a"]}'
```

With security enabled, modify the command as follows:

```
CORE_PEER_ADDRESS=172.17.0.2:30303 ./peer chaincode query -u jim -l golang -n <name_value_returned_from_deploy_command> -c '{"Function": "query", "Args": ["a"]}'
```

### Using Consensus Plugin
A consensus plugin might require some specific configuration that you need to set up. For example, to use Byzantine consensus plugin provided as part of the fabric, perform the following configuration:

1. In `core.yaml`, set the `peer.validator.consensus` value to `obcpbft`
2. In `core.yaml`, make sure the `peer.id` is set sequentially as `vpX` where `X` is an integer that starts from `0` and goes to `N-1`. For example, with 4 validating peers, set the `peer.id` to`vp0`, `vp1`, `vp2`, `vp3`.
3. In `consensus/obcpbft/config.yaml`, set the `general.mode` value to either `classic`, `batch`, or `sieve`, and the `general.N` value to the number of validating peers on the network (if you do `batch`, also set `general.batchsize` to the number of transactions per batch)
4. In `consensus/obcpbft/config.yaml`, optionally set timer values for the batch period (`general.timeout.batch`), the acceptable delay between request and execution (`general.timeout.request`), and for view-change (`general.timeout.viewchange`)

See `core.yaml` and `consensus/obcpbft/config.yaml` for more detail.

All of these setting may be overriden via the command line environment variables, eg. `CORE_PEER_VALIDATOR_CONSENSUS=`pbft` or `CORE_PBFT_GENERAL_MODE=sieve`<|MERGE_RESOLUTION|>--- conflicted
+++ resolved
@@ -10,13 +10,8 @@
 **Note:** When running with security enabled, follow the security setup instructions described in [Chaincode Development](../API/SandboxSetup.md#security-setup-optional) to set up the CA server and log in registered users before sending chaincode transactions.
 
 ### Setting up Docker image
-<<<<<<< HEAD
-To create a Docker image for the fabric, named `openchain`,
-first clean out any active `openchain` containers (peer and chaincode) using `docker ps -a` and `docker rm` commands. Second, remove any old `openchain` images with `docker images` and `docker rmi` commands.
-=======
 To create a Docker image for the `hyperledger/fabric`,
 first clean out any active containers (peer and chaincode) using `docker ps -a` and `docker rm` commands. Second, remove any old images with `docker images` and `docker rmi` commands.
->>>>>>> ecae494c
 
 Now we are ready to build a new docker image:
 
