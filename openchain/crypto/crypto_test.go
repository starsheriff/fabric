--- conflicted
+++ resolved
@@ -33,10 +33,6 @@
 	"net"
 	"os"
 	"reflect"
-<<<<<<< HEAD
-=======
-	"sync"
->>>>>>> c187aa1c
 	"testing"
 )
 
@@ -48,18 +44,10 @@
 	deployer Client
 	invoker  Client
 
-<<<<<<< HEAD
 	server *grpc.Server
 	eca    *obcca.ECA
 	tca    *obcca.TCA
 	tlsca  *obcca.TLSCA
-=======
-	caAlreadyOn bool
-	eca         *obcca.ECA
-	tca         *obcca.TCA
-	tlsca       *obcca.TLSCA
-	caWaitGroup sync.WaitGroup
->>>>>>> c187aa1c
 )
 
 func TestMain(m *testing.M) {
@@ -772,25 +760,12 @@
 		return nil, nil, err
 	}
 
-<<<<<<< HEAD
-	tx, err := deployer.NewChaincodeDeployTransaction(
-		&pb.ChaincodeDeploymentSpec{
-			ChaincodeSpec: &pb.ChaincodeSpec{
-				Type:                 pb.ChaincodeSpec_GOLANG,
-				ChaincodeID:          &pb.ChaincodeID{Path: "Contract001"},
-				CtorMsg:              nil,
-				ConfidentialityLevel: pb.ConfidentialityLevel_CONFIDENTIAL,
-			},
-			EffectiveDate: nil,
-			CodePackage:   nil,
-=======
 	cds := &obc.ChaincodeDeploymentSpec{
 		ChaincodeSpec: &obc.ChaincodeSpec{
 			Type:                 obc.ChaincodeSpec_GOLANG,
 			ChaincodeID:          &obc.ChaincodeID{Path: "Contract001"},
 			CtorMsg:              nil,
 			ConfidentialityLevel: obc.ConfidentialityLevel_CONFIDENTIAL,
->>>>>>> c187aa1c
 		},
 		EffectiveDate: nil,
 		CodePackage:   nil,
@@ -809,16 +784,6 @@
 	if err != nil {
 		return nil, nil, err
 	}
-<<<<<<< HEAD
-	tx, err := invoker.NewChaincodeExecute(
-		&pb.ChaincodeInvocationSpec{
-			ChaincodeSpec: &pb.ChaincodeSpec{
-				Type:                 pb.ChaincodeSpec_GOLANG,
-				ChaincodeID:          &pb.ChaincodeID{Path: "Contract001"},
-				CtorMsg:              nil,
-				ConfidentialityLevel: pb.ConfidentialityLevel_CONFIDENTIAL,
-			},
-=======
 
 	cis := &obc.ChaincodeInvocationSpec{
 		ChaincodeSpec: &obc.ChaincodeSpec{
@@ -826,7 +791,6 @@
 			ChaincodeID:          &obc.ChaincodeID{Path: "Contract001"},
 			CtorMsg:              nil,
 			ConfidentialityLevel: obc.ConfidentialityLevel_CONFIDENTIAL,
->>>>>>> c187aa1c
 		},
 	}
 
@@ -843,16 +807,6 @@
 	if err != nil {
 		return nil, nil, err
 	}
-<<<<<<< HEAD
-	tx, err := invoker.NewChaincodeQuery(
-		&pb.ChaincodeInvocationSpec{
-			ChaincodeSpec: &pb.ChaincodeSpec{
-				Type:                 pb.ChaincodeSpec_GOLANG,
-				ChaincodeID:          &pb.ChaincodeID{Path: "Contract001"},
-				CtorMsg:              nil,
-				ConfidentialityLevel: pb.ConfidentialityLevel_CONFIDENTIAL,
-			},
-=======
 
 	cis := &obc.ChaincodeInvocationSpec{
 		ChaincodeSpec: &obc.ChaincodeSpec{
@@ -860,7 +814,6 @@
 			ChaincodeID:          &obc.ChaincodeID{Path: "Contract001"},
 			CtorMsg:              nil,
 			ConfidentialityLevel: obc.ConfidentialityLevel_CONFIDENTIAL,
->>>>>>> c187aa1c
 		},
 	}
 
@@ -929,8 +882,6 @@
 	return tx, err
 }
 
-<<<<<<< HEAD
-=======
 func isEqual(src, dst *obc.Transaction) error {
 	if !reflect.DeepEqual(src.Payload, dst.Payload) {
 		return fmt.Errorf("Different Payload [%s]!=[%s].", utils.EncodeBase64(src.Payload), utils.EncodeBase64(dst.Payload))
@@ -943,7 +894,6 @@
 	return nil
 }
 
->>>>>>> c187aa1c
 func cleanup() {
 	fmt.Println("Cleanup...")
 	CloseAllClients()
