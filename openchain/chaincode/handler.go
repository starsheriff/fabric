--- conflicted
+++ resolved
@@ -640,14 +640,9 @@
 		}
 
 		chaincodeID := handler.ChaincodeID.Name
-<<<<<<< HEAD
-		var err error
-		rangeIter, err := ledger.GetStateRangeScanIterator(chaincodeID, rangeQueryState.StartKey, rangeQueryState.EndKey, true)
-=======
 
 		readCommittedState := !handler.getIsTransaction(msg.Uuid)
 		rangeIter, err := ledger.GetStateRangeScanIterator(chaincodeID, rangeQueryState.StartKey, rangeQueryState.EndKey, readCommittedState)
->>>>>>> 562ffe52
 		if err != nil {
 			// Send error msg back to chaincode. GetState will not trigger event
 			payload := []byte(err.Error())
